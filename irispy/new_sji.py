'''
This module provides movie tools for level 2 IRIS SJI fits file
'''

from datetime import timedelta
import warnings

import numpy as np
from astropy.io import fits
import astropy.units as u
from astropy.wcs import WCS
from sunpy.time import parse_time
from scipy import ndimage
from ndcube import NDCube
from ndcube.utils.cube import convert_extra_coords_dict_to_input_format

from irispy import iris_tools

__all__ = ['IRISMapCube']

# the following value is only appropriate for byte scaled images
BAD_PIXEL_VALUE_SCALED = -200
# the following value is only appropriate for unscaled images
BAD_PIXEL_VALUE_UNSCALED = -32768


class IRISMapCube(NDCube):
    """
    IRISMapCube
    Class representing SJI Images described by a single WCS
    Parameters
    ----------
    data: `numpy.ndarray`
        The array holding the actual data in this object.
    wcs: `ndcube.wcs.wcs.WCS`
        The WCS object containing the axes' information
    unit : `astropy.unit.Unit` or `str`
        Unit for the dataset.
        Strings that can be converted to a Unit are allowed.
    meta : dict-like object
        Additional meta information about the dataset.
    uncertainty : any type, optional
        Uncertainty in the dataset. Should have an attribute uncertainty_type
        that defines what kind of uncertainty is stored, for example "std"
        for standard deviation or "var" for variance. A metaclass defining
        such an interface is NDUncertainty - but isn’t mandatory. If the
        uncertainty has no such attribute the uncertainty is stored as
        UnknownUncertainty.
        Defaults to None.
    mask : any type, optional
        Mask for the dataset. Masks should follow the numpy convention
        that valid data points are marked by False and invalid ones with True.
        Defaults to None.
    extra_coords : iterable of `tuple`s, each with three entries
        (`str`, `int`, `astropy.units.quantity` or array-like)
        Gives the name, axis of data, and values of coordinates of a data axis
        not included in the WCS object.
    copy : `bool`, optional
        Indicates whether to save the arguments as copy. True copies every
        attribute before saving it while False tries to save every parameter
        as reference. Note however that it is not always possible to save the
        input as reference.
        Default is False.
    scaled : `bool`, optional
        Indicates if datas has been scaled.
    Examples
    --------
    >>> from irispy import sji
    >>> from irispy.data import sample
    >>> sji = read_iris_sji_level2_fits(sample.SJI_CUBE_1400)
    """

    def __init__(self, data, wcs, uncertainty=None, unit=None, meta=None,
                 mask=None, extra_coords=None, copy=False, missing_axis=None,
                 scaled=None):
        """
        Initialization of Slit Jaw Imager
        """
        warnings.warn("This class is still in early stages of development. API not stable.")
        # Set whether SJI data is scaled or not.
        self.scaled = scaled
        # Set the dust mask for the data
        self.dust_masked = False
        self.dust_mask = None
        # Initialize IRISMapCube.
        super().__init__(data, wcs, uncertainty=uncertainty, mask=mask,
                         meta=meta, unit=unit, extra_coords=extra_coords,
                         copy=copy, missing_axis=missing_axis)

    def __repr__(self):
        #Conversion of the start date of OBS
        startobs = self.meta.get("STARTOBS", None)
        startobs = startobs.isoformat() if startobs else None
        #Conversion of the end date of OBS
        endobs = self.meta.get("ENDOBS", None)
        endobs = endobs.isoformat() if endobs else None
        #Conversion of the instance start of OBS
        instance_start = self.extra_coords["TIME"]["value"][0]
        instance_start = instance_start.isoformat() if instance_start else None
        #Conversion of the instance end of OBS
        instance_end = self.extra_coords["TIME"]["value"][-1]
        instance_end = instance_end.isoformat() if instance_end else None
        #Representation of IRISMapCube object
        return (
            """
    IRISMapCube
    ---------
    Observatory:\t\t {obs}
    Instrument:\t\t\t {instrument}
    Bandpass:\t\t\t {bandpass}
    Obs. Start:\t\t\t {startobs}
    Obs. End:\t\t\t {endobs}
    Instance Start:\t\t {instance_start}
    Instance End:\t\t {instance_end}
    Total Frames in Obs.:\t {frame_num}
    IRIS Obs. id:\t\t {obs_id}
    IRIS Obs. Description:\t {obs_desc}
    Cube dimensions:\t\t {dimensions}
    Axis Types:\t\t\t {axis_types}
    """.format(obs=self.meta.get('TELESCOP', None),
               instrument=self.meta.get('INSTRUME', None),
               bandpass=self.meta.get('TWAVE1', None),
               startobs=startobs,
               endobs=endobs,
               instance_start=instance_start,
               instance_end=instance_end,
               frame_num=self.meta.get("NBFRAMES", None),
               obs_id=self.meta.get('OBSID', None),
               obs_desc=self.meta.get('OBS_DESC', None),
               axis_types=self.world_axis_physical_types,
               dimensions=self.dimensions))

    def apply_exposure_time_correction(self, undo=False, force=False):
        """
        Applies or undoes exposure time correction to data and uncertainty and adjusts unit.
        Correction is only applied (undone) if the object's unit doesn't (does)
        already include inverse time.  This can be overridden so that correction
        is applied (undone) regardless of unit by setting force=True.
        Parameters
        ----------
        undo: `bool`
            If False, exposure time correction is applied.
            If True, exposure time correction is removed.
            Default=False
<<<<<<< HEAD
        copy: `bool`
            If True a new instance with the converted data values is returned.
            If False, the current instance is overwritten.
            Default=False
=======

>>>>>>> 2a9b1786
        force: `bool`
            If not True, applies (undoes) exposure time correction only if unit
            doesn't (does) already include inverse time.
            If True, correction is applied (undone) regardless of unit.  Unit is still
            adjusted accordingly.
        Returns
        -------
<<<<<<< HEAD
        result: `None` or `IRISMapCube`
            If copy=False, the original IRISMapCube is modified with the exposure
            time correction applied (undone).
            If copy=True, a new IRISMapCube is returned with the correction
            applied (undone).
=======
        result: `IRISMapCube`
            A new IRISMapCube is returned with the correction applied (undone).

>>>>>>> 2a9b1786
        """
        # Raise an error if this method is called while memmap is used
        if not self.scaled:
            raise ValueError("This method is not available as you are using memmap")
        # Get exposure time in seconds and change array's shape so that
        # it can be broadcast with data and uncertainty arrays.
        exposure_time_s = u.Quantity(self.extra_coords["EXPOSURE TIME"]["value"], unit='s').value
        if not np.isscalar(self.extra_coords["EXPOSURE TIME"]["value"]):
            if self.data.ndim == 1:
                pass
            elif self.data.ndim == 2:
                exposure_time_s = exposure_time_s[:, np.newaxis]
            elif self.data.ndim == 3:
                exposure_time_s = exposure_time_s[:, np.newaxis, np.newaxis]
            else:
                raise ValueError(
                    "IRISMapCube dimensions must be 2 or 3. Dimensions={0}".format(
                        self.data.ndim))
        # Based on value on undo kwarg, apply or remove exposure time correction.
        if undo is True:
            new_data_arrays, new_unit = iris_tools.uncalculate_exposure_time_correction(
                (self.data, self.uncertainty.array), self.unit, exposure_time_s, force=force)
        else:
            new_data_arrays, new_unit = iris_tools.calculate_exposure_time_correction(
                (self.data, self.uncertainty.array), self.unit, exposure_time_s, force=force)
        # Return new instance of IRISMapCube with correction applied/undone.
        return IRISMapCube(
            data=new_data_arrays[0], wcs=self.wcs, uncertainty=new_data_arrays[1],
            unit=new_unit, meta=self.meta, mask=self.mask, missing_axis=self.missing_axis,
            extra_coords=convert_extra_coords_dict_to_input_format(self.extra_coords,
                                                                   self.missing_axis))

    def apply_dust_mask(self, undo=False):
        """
        Applies or undoes an update of the mask with the dust particles positions.

        Parameters
        ----------
        undo: `bool`
            If False, dust particles positions mask will be applied.
            If True, dust particles positions mask will be removed.
            Default=False

        Returns
        -------
        result :
            Rewrite self.mask with/without the dust positions.
        """
        if  not isinstance(self.dust_mask, np.ndarray):
            self.dust_mask = iris_tools.calculate_dust_mask(self.data)
        if undo:
            self.mask[self.dust_mask] = False
            self.dust_masked = False
        else:
            self.mask[self.dust_mask] = True
            self.dust_masked = True

    def apply_exposure_time_correction(self, undo=False, copy=False, force=False):
        """
        Applies or undoes exposure time correction to data and uncertainty and adjusts unit.

        Correction is only applied (undone) if the object's unit doesn't (does)
        already include inverse time.  This can be overridden so that correction
        is applied (undone) regardless of unit by setting force=True.

        Parameters
        ----------
        undo: `bool`
            If False, exposure time correction is applied.
            If True, exposure time correction is removed.
            Default=False

        copy: `bool`
            If True a new instance with the converted data values is returned.
            If False, the current instance is overwritten.
            Default=False

        force: `bool`
            If not True, applies (undoes) exposure time correction only if unit
            doesn't (does) already include inverse time.
            If True, correction is applied (undone) regardless of unit.  Unit is still
            adjusted accordingly.

        Returns
        -------
        result: `IRISMapCubeSequence`
            If copy=False, the original IRISMapCubeSequence is modified with the exposure
            time correction applied (undone).
            If copy=True, a new IRISMapCubeSequence is returned with the correction
            applied (undone).

        """
        corrected_data = [cube.apply_exposure_time_correction(undo=undo, force=force)
                          for cube in self.data]
        if copy is True:
            return IRISMapCubeSequence(data_list=corrected_data, meta=self.meta,
                                       common_axis=self._common_axis)
        else:
            self.data = corrected_data

def read_iris_sji_level2_fits(filename, memmap=False):
    """
    Read IRIS level 2 SJI FITS from an OBS into an IRISMapCube instance.
    Parameters
    ----------
    filename : `str`
        File name to be read
    memmap : `bool`
        Default value is `False`.
        If the user wants to use it, he has to set `True`
    Returns
    -------
    result: 'irispy.sji.IRISMapCube'
    """
    # Open a fits file
    my_file = fits.open(filename, memmap=memmap, do_not_scale_image_data=memmap)
    # Derive WCS, data and mask for NDCube from fits file.
    wcs = WCS(my_file[0].header)
    data = my_file[0].data
    data_nan_masked = my_file[0].data
    if memmap:
        data_nan_masked[data == BAD_PIXEL_VALUE_UNSCALED] = 0
        mask = None
        scaled = False
        unit = iris_tools.DN_UNIT["SJI_UNSCALED"]
        uncertainty = None
    elif not memmap:
        mask = data_nan_masked == BAD_PIXEL_VALUE_SCALED
        data_nan_masked[data == BAD_PIXEL_VALUE_SCALED] = np.nan
        scaled = True
        # Derive unit and readout noise from the detector
        unit = iris_tools.DN_UNIT["SJI"]
        readout_noise = iris_tools.READOUT_NOISE["SJI"]
        # Derive uncertainty of data for NDCube from fits file.
        uncertainty = u.Quantity(np.sqrt((data_nan_masked*unit).to(u.photon).value
                                         + readout_noise.to(u.photon).value**2),
                                 unit=u.photon).to(unit).value
    # Derive exposure time from detector.
    exposure_times = my_file[1].data[:, my_file[1].header["EXPTIMES"]]
    # Derive extra coordinates for NDCube from fits file.
    times = np.array([parse_time(my_file[0].header["STARTOBS"])
                      + timedelta(seconds=s)
                      for s in my_file[1].data[:, my_file[1].header["TIME"]]])
    pztx = my_file[1].data[:, my_file[1].header["PZTX"]] * u.arcsec
    pzty = my_file[1].data[:, my_file[1].header["PZTY"]] * u.arcsec
    xcenix = my_file[1].data[:, my_file[1].header["XCENIX"]] * u.arcsec
    ycenix = my_file[1].data[:, my_file[1].header["YCENIX"]] * u.arcsec
    obs_vrix = my_file[1].data[:, my_file[1].header["OBS_VRIX"]] * u.m/u.s
    ophaseix = my_file[1].data[:, my_file[1].header["OPHASEIX"]]
    extra_coords = [('TIME', 0, times), ("PZTX", 0, pztx), ("PZTY", 0, pzty),
                    ("XCENIX", 0, xcenix), ("YCENIX", 0, ycenix),
                    ("OBS_VRIX", 0, obs_vrix), ("OPHASEIX", 0, ophaseix),
                    ("EXPOSURE TIME", 0, exposure_times)]
    # Extraction of meta for NDCube from fits file.
    startobs = my_file[0].header.get('STARTOBS', None)
    startobs = parse_time(startobs) if startobs else None
    endobs = my_file[0].header.get('ENDOBS', None)
    endobs = parse_time(endobs) if endobs else None
    meta = {'TELESCOP': my_file[0].header.get('TELESCOP', None),
            'INSTRUME': my_file[0].header.get('INSTRUME', None),
            'TWAVE1': my_file[0].header.get('TWAVE1', None),
            'STARTOBS': startobs,
            'ENDOBS': endobs,
            'NBFRAMES': my_file[0].data.shape[0],
            'OBSID': my_file[0].header.get('OBSID', None),
            'OBS_DESC': my_file[0].header.get('OBS_DESC', None)}

    my_file.close()

    return IRISMapCube(data_nan_masked, wcs, uncertainty=uncertainty,
                       unit=unit, meta=meta, mask=mask, extra_coords=extra_coords,
scaled=scaled)<|MERGE_RESOLUTION|>--- conflicted
+++ resolved
@@ -142,14 +142,7 @@
             If False, exposure time correction is applied.
             If True, exposure time correction is removed.
             Default=False
-<<<<<<< HEAD
-        copy: `bool`
-            If True a new instance with the converted data values is returned.
-            If False, the current instance is overwritten.
-            Default=False
-=======
-
->>>>>>> 2a9b1786
+
         force: `bool`
             If not True, applies (undoes) exposure time correction only if unit
             doesn't (does) already include inverse time.
@@ -157,17 +150,9 @@
             adjusted accordingly.
         Returns
         -------
-<<<<<<< HEAD
-        result: `None` or `IRISMapCube`
-            If copy=False, the original IRISMapCube is modified with the exposure
-            time correction applied (undone).
-            If copy=True, a new IRISMapCube is returned with the correction
-            applied (undone).
-=======
         result: `IRISMapCube`
             A new IRISMapCube is returned with the correction applied (undone).
 
->>>>>>> 2a9b1786
         """
         # Raise an error if this method is called while memmap is used
         if not self.scaled:
