--- conflicted
+++ resolved
@@ -38,11 +38,8 @@
 
 [options.extras_require]
 tests =
-<<<<<<< HEAD
   pytest < 5.4
   pytest-doctestplus >= 0.5 # We require the newest version of doctest plus to use +IGNORE_WARNINGS
-=======
->>>>>>> 7092f17b
   pytest-astropy >= 0.8  # 0.8 is the first release to include filter-subpackage
   tox
 docs =
@@ -58,13 +55,8 @@
 norecursedirs = ".tox" "build" "docs[\/]_build" "docs[\/]generated" "*.egg-info" "examples" ".history"
 doctest_plus = enabled
 doctest_optionflags = NORMALIZE_WHITESPACE FLOAT_CMP ELLIPSIS
-<<<<<<< HEAD
-#addopts = -p no:warnings --doctest-rst
-addopts = -p no:warnings
-=======
 text_file_format = rst
 addopts = -p no:warnings --doctest-rst
->>>>>>> 7092f17b
 markers =
     online: marks this test function as needing online connectivity.
 remote_data_strict = True
