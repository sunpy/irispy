<<<<<<< HEAD
"""
# -*- coding: utf-8 -*-
# Tests for functions in sji.py
=======
>>>>>>> 7092f17b
import numpy as np
import pytest
from ndcube.utils.wcs import WCS

from astropy import units as u
from astropy.time import Time

from sunraster.instr.iris import iris_tools
from sunraster.instr.iris.sji import IRISMapCube, IRISMapCubeSequence

# Sample data for IRISMapCube tests
data = np.array([[[1, 2, 3, 4], [2, 4, 5, 3], [0, 1, 2, 3]],
                 [[2, 4, 5, 1], [10, 5, 2, 2], [10, 3, 3, 0]]])
data_2D = np.array([[1, 2, 3, 4], [2, 4, 5, 3]])
data_1D = np.array([1, 2])
data_4D = np.array([[[[1, 2, 3, 4], [2, 4, 5, 3], [0, 1, 2, 3]],
                     [[2, 4, 5, 1], [10, 5, 2, 2], [10, 3, 3, 0]]],
                    [[[1, 2, 3, 4], [2, 4, 5, 3], [0, 1, 2, 3]],
                     [[2, 4, 5, 1], [10, 5, 2, 2], [10, 3, 3, 0]]]])

header = {'CTYPE1': 'HPLN-TAN', 'CUNIT1': 'arcsec', 'CDELT1': 0.4,
          'CRPIX1': 0, 'CRVAL1': 0, 'NAXIS1': 4,
          'CTYPE2': 'HPLT-TAN', 'CUNIT2': 'arcsec', 'CDELT2': 0.5,
          'CRPIX2': 0, 'CRVAL2': 0, 'NAXIS2': 3,
          'CTYPE3': 'Time    ', 'CUNIT3': 'seconds', 'CDELT3': 0.3,
          'CRPIX3': 0, 'CRVAL3': 0, 'NAXIS3': 2}
wcs = WCS(header=header, naxis=3)
header_2D = {'CTYPE1': 'Time    ', 'CUNIT1': 'seconds', 'CDELT1': 0.4,
             'CRPIX1': 0, 'CRVAL1': 0, 'NAXIS1': 4,
             'CTYPE2': 'HPLT-TAN', 'CUNIT2': 'arcsec', 'CDELT2': 0.5,
             'CRPIX2': 0, 'CRVAL2': 0, 'NAXIS2': 2}
wcs_2D = WCS(header=header_2D, naxis=2)
header_4D = {'CTYPE1': 'Time    ', 'CUNIT1': 'seconds', 'CDELT1': 0.4,
             'CRPIX1': 0, 'CRVAL1': 0, 'NAXIS1': 4,
             'CTYPE2': 'HPLT-TAN', 'CUNIT2': 'arcsec', 'CDELT2': 0.5,
             'CRPIX2': 0, 'CRVAL2': 0, 'NAXIS2': 3,
             'CTYPE3': 'Time    ', 'CUNIT3': 'seconds', 'CDELT3': 0.4,
             'CRPIX3': 0, 'CRVAL3': 0, 'NAXIS3': 2,
             'CTYPE4': 'HPLN-TAN', 'CUNIT4': 'arcsec', 'CDELT4': 0.5,
             'CRPIX4': 0, 'CRVAL4': 0, 'NAXIS4': 2}
wcs_4D = WCS(header=header_4D, naxis=4)
header_1D = {'CTYPE1': 'Time    ', 'CUNIT1': 'seconds', 'CDELT1': 0.4,
             'CRPIX1': 0, 'CRVAL1': 0, 'NAXIS1': 2}
wcs_1D = WCS(header=header_1D, naxis=1)

unit = iris_tools.DN_UNIT["SJI"]

mask_cube = data >= 0
mask_4D = data_4D >= 0

uncertainty = np.sqrt(data)
uncertainty_2D = np.sqrt(data_2D)
uncertainty_1D = np.sqrt(data_1D)
uncertainty_4D = np.sqrt(data_4D)

times = Time(['2014-12-11T19:39:00.48', '2014-12-11T19:43:07.6'])

exposure_times = 2 * np.ones((2), float)
extra_coords = [('time', 0, times),
                ('exposure time', 0, exposure_times)]

scaled_T = True
scaled_F = False

cube = IRISMapCube(data, wcs, uncertainty=uncertainty, mask=mask_cube, unit=unit,
                   extra_coords=extra_coords, scaled=scaled_T)
cube_2D = IRISMapCube(data_2D, wcs_2D, uncertainty=uncertainty_2D, mask=mask_cube, unit=unit,
                      extra_coords=extra_coords, scaled=scaled_T, missing_axes=[False, False, True])
cube_1D = IRISMapCube(data_1D, wcs_1D, uncertainty=uncertainty_1D, mask=mask_cube, unit=unit,
                      extra_coords=extra_coords, scaled=scaled_T, missing_axes=[False, True, True])
cube_F = IRISMapCube(data, wcs, uncertainty=uncertainty, mask=mask_cube, unit=unit,
                     extra_coords=extra_coords, scaled=scaled_F)
cube_4D = IRISMapCube(data_4D, wcs_4D, uncertainty=uncertainty_4D, mask=mask_4D, unit=unit,
                      extra_coords=extra_coords, scaled=scaled_T)

data_dust = np.array([[[-1, 2, -3, 4], [2, -200, 5, 3], [0, 1, 2, -300]],
                      [[2, -200, 5, 1], [10, -5, 2, 2], [10, -3, 3, 0]]])

header = {'CTYPE1': 'HPLN-TAN', 'CUNIT1': 'arcsec', 'CDELT1': 0.4,
          'CRPIX1': 0, 'CRVAL1': 0, 'NAXIS1': 4,
          'CTYPE2': 'HPLT-TAN', 'CUNIT2': 'arcsec', 'CDELT2': 0.5,
          'CRPIX2': 0, 'CRVAL2': 0, 'NAXIS2': 3,
          'CTYPE3': 'Time    ', 'CUNIT3': 'seconds', 'CDELT3': 0.3,
          'CRPIX3': 0, 'CRVAL3': 0, 'NAXIS3': 2}
wcs = WCS(header=header, naxis=3)

unit = iris_tools.DN_UNIT["SJI"]

mask_dust = data_dust == -200

dust_mask_expected = np.array(
    [[[True, True, True, True], [True, True, True, True], [True, True, False, False]],
     [[True, True, True, False], [True, True, True, True], [True, True, True, True]]])

uncertainty = 1

times = Time(['2014-12-11T19:39:00.48', '2014-12-11T19:43:07.6'])

exposure_times = 2 * np.ones((2), float)
extra_coords = [('time', 0, times),
                ('exposure time', 0, exposure_times)]

scaled_T = True

meta = {"OBSID": 1}

cube_dust = IRISMapCube(data_dust, wcs, uncertainty=uncertainty, mask=mask_dust, unit=unit,
                        extra_coords=extra_coords, scaled=scaled_T, meta=meta)

# Sample of data for IRISMapCubeSequence tests:

meta_1 = {"OBSID": 1}

cube_seq = IRISMapCube(data, wcs, uncertainty=uncertainty, mask=mask_cube, unit=unit,
                       meta=meta_1, extra_coords=extra_coords, scaled=scaled_T)
cube_seq_per_s = IRISMapCube(
    data / 2,
    wcs,
    uncertainty=uncertainty,
    mask=mask_cube,
    unit=unit / u.s,
    meta=meta_1,
    extra_coords=extra_coords,
    scaled=scaled_T)
cube_seq_per_s_per_s = IRISMapCube(data / 2 / 2, wcs, uncertainty=uncertainty, mask=mask_cube,
                                   unit=unit / u.s / u.s, meta=meta_1, extra_coords=extra_coords,
                                   scaled=scaled_T)
cube_seq_s = IRISMapCube(data * 2, wcs, uncertainty=uncertainty, mask=mask_cube, unit=unit * u.s,
                         meta=meta_1, extra_coords=extra_coords, scaled=scaled_T)
cube_seq_s_s = IRISMapCube(data * 2 * 2, wcs, uncertainty=uncertainty, mask=mask_cube,
                           unit=unit * u.s * u.s, meta=meta_1, extra_coords=extra_coords,
                           scaled=scaled_T)

sequence = IRISMapCubeSequence(data_list=[cube_seq, cube_seq], meta=meta_1, common_axis=0)
sequence_1 = IRISMapCubeSequence(data_list=[cube_seq, cube_seq], meta=meta_1, common_axis=0)
sequence_per_s = IRISMapCubeSequence(data_list=[cube_seq_per_s, cube_seq_per_s],
                                     meta=meta_1, common_axis=0)
sequence_per_s_per_s = IRISMapCubeSequence(data_list=[cube_seq_per_s_per_s, cube_seq_per_s_per_s],
                                           meta=meta_1, common_axis=0)
sequence_s = IRISMapCubeSequence(data_list=[cube_seq_s, cube_seq_s], meta=meta_1, common_axis=0)
sequence_s_s = IRISMapCubeSequence(data_list=[cube_seq_s_s, cube_seq_s_s], meta=meta_1,
                                   common_axis=0)

seq_dust = IRISMapCubeSequence(data_list=[cube_dust, cube_dust])

# Tests for IRISMapCube


@pytest.mark.parametrize("test_input,expected", [
    (cube, data / exposure_times[0]),
    (cube_2D, data_2D / exposure_times[0]),
    (cube_1D, data_1D / exposure_times[0])])
def test_IRISMapCube_apply_exposure_time_correction(test_input, expected):
    np.testing.assert_array_equal(
        test_input.apply_exposure_time_correction().data, expected)

@pytest.mark.parametrize("test_input,expected", [
    (cube, data * exposure_times[0])])
def test_IRISMapCube_apply_exposure_time_correction_undo(test_input, expected):
    np.testing.assert_array_equal(
        test_input.apply_exposure_time_correction(undo=True, force=True).data, expected)


@pytest.mark.parametrize("test_input", [
    (ValueError, cube_F),
    (ValueError, cube_4D)])
def test_IRISMapCube_apply_exposure_time_correction_error(test_input):
    with pytest.raises(test_input[0]):
        test_input[1].apply_exposure_time_correction()

@pytest.mark.parametrize("test_input,expected", [
    (cube_dust, dust_mask_expected)])
def test_IRISMapCube_apply_dust_mask(test_input, expected):
    test_input.apply_dust_mask()
    np.testing.assert_array_equal(test_input.mask, expected)
    test_input.apply_dust_mask(undo=True)
    np.testing.assert_array_equal(test_input.mask, mask_dust)

# Tests for IRISMapCubeSequence
@pytest.mark.parametrize("test_input,expected", [
    (sequence, [4, 3, 4] * u.pix)])
def test_dimensions(test_input, expected):
    assert np.any(test_input.dimensions == expected)

@pytest.mark.parametrize("test_input,expected", [
    (sequence, ("time", "custom:pos.helioprojective.lat", "custom:pos.helioprojective.lon"))])
def test_world_axis_physical_types(test_input, expected):
    assert test_input.world_axis_physical_types == expected


@pytest.mark.parametrize("test_input,undo,copy,force,expected", [
    (sequence_s_s, False, True, True, sequence_s),
    (sequence, False, True, False, sequence_per_s),
    (sequence_per_s_per_s, True, True, True, sequence_per_s),
    (sequence_per_s, True, True, False, sequence_1),
    (sequence_s_s, False, False, True, sequence_s),
    (sequence, False, False, False, sequence_per_s),
    (sequence_per_s_per_s, True, False, True, sequence_per_s),
    (sequence_per_s, True, False, False, sequence_1)])
def test_IRISMapCubeSequence_apply_exposure_time_correction(
        test_input, undo, copy, force, expected):
    if copy:
        output_sequence = test_input.apply_exposure_time_correction(undo=undo, copy=copy,
                                                                    force=force)
    else:
        test_input.apply_exposure_time_correction(undo=undo, copy=copy, force=force)
        output_sequence = test_input
    for i in range(len(output_sequence.data)):
        np.testing.assert_array_equal(output_sequence.data[i].data, expected.data[i].data)

@pytest.mark.parametrize("test_input,expected", [
    (seq_dust, dust_mask_expected)])
def test_IRISMapCubeSequence_apply_dust_mask(test_input, expected):
    test_input.apply_dust_mask()
    for cube_test in seq_dust.data:
        np.testing.assert_array_equal(cube_test.mask, expected)
    test_input.apply_dust_mask(undo=True)
    for cube_test in seq_dust.data:
        np.testing.assert_array_equal(cube_test.mask, mask_dust)
"""<|MERGE_RESOLUTION|>--- conflicted
+++ resolved
@@ -1,9 +1,7 @@
-<<<<<<< HEAD
 """
 # -*- coding: utf-8 -*-
 # Tests for functions in sji.py
-=======
->>>>>>> 7092f17b
+
 import numpy as np
 import pytest
 from ndcube.utils.wcs import WCS
